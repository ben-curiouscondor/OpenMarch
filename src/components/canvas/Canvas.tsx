--- conflicted
+++ resolved
@@ -239,10 +239,6 @@
     }, [
         activeObjectsAreGloballySelected,
         canvas,
-<<<<<<< HEAD
-        selectedShapePages,
-=======
->>>>>>> f7fc3224
         setSelectedMarchers,
         setSelectedShapePages,
     ]);
