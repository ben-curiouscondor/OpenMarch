import React, { MouseEventHandler, useCallback, useEffect } from "react";
<<<<<<< HEAD
import { ButtonGroup, Button } from "react-bootstrap";
import { FaFastBackward, FaBackward, FaPause, FaPlay, FaForward, FaFastForward } from "react-icons/fa";
=======
import { ButtonGroup, Button, OverlayTrigger, Tooltip } from "react-bootstrap";
import { FaFastBackward, FaPause, FaPlay, FaFastForward, FaStepBackward, FaStepForward } from "react-icons/fa";
import { DefinedKeyboardActions } from "@/KeyboardListeners";
>>>>>>> b8836436
import { useSelectedPage } from "../../context/SelectedPageContext";
import { useIsPlaying } from "../../context/IsPlayingContext";
import { topBarComponentProps } from "@/global/Interfaces";
import { usePageStore } from "@/stores/page/usePageStore";
<<<<<<< HEAD
import { getNextPage } from "../page/PageUtils";
=======
import { useKeyboardActionsStore } from "@/stores/keyboardShortcutButtons/useKeyboardActionsStore";
import { Page } from "../../global/classes/Page";

enum PlaybackControlsEnum {
    firstPage = "firstPage",
    previousPage = "previousPage",
    nextPage = "nextPage",
    lastPage = "lastPage",
}
>>>>>>> b8836436

function PlaybackControls({ className }: topBarComponentProps) {
    const { selectedPage, setSelectedPage } = useSelectedPage()!;
    const { pages } = usePageStore()!;
    const { isPlaying, setIsPlaying } = useIsPlaying()!;
<<<<<<< HEAD
    const [playIsDisabled, setPlayIsDisabled] = React.useState(false);
=======
    const [previousPage, setPreviousPage] = React.useState<Page | null>(null);
    const [nextPage, setNextPage] = React.useState<Page | null>(null);
    const { registerKeyboardAction } = useKeyboardActionsStore();
>>>>>>> b8836436

    const firstPageRef = React.useRef<HTMLButtonElement>(null);
    const previousPageRef = React.useRef<HTMLButtonElement>(null);
    const nextPageRef = React.useRef<HTMLButtonElement>(null);
    const lastPageRef = React.useRef<HTMLButtonElement>(null);
    const playPauseRef = React.useRef<HTMLButtonElement>(null);

    // register the button refs for the keyboard shortcuts
    useEffect(() => {
        if (firstPageRef.current) {
            registerKeyboardAction(DefinedKeyboardActions.firstPage.keyString, () => {
                firstPageRef.current?.click();
            });
        }
        if (previousPageRef.current) {
            registerKeyboardAction(DefinedKeyboardActions.previousPage.keyString, () => {
                previousPageRef.current?.click();
            });
        }
        if (playPauseRef.current) {
            registerKeyboardAction(DefinedKeyboardActions.playPause.keyString, () => {
                playPauseRef.current?.click();
            });
        }
        if (nextPageRef.current) {
            registerKeyboardAction(DefinedKeyboardActions.nextPage.keyString, () => {
                nextPageRef.current?.click();
            });
        }
        if (lastPageRef.current) {
            registerKeyboardAction(DefinedKeyboardActions.lastPage.keyString, () => {
                lastPageRef.current?.click();
            });
        }
    }, [registerKeyboardAction]);

    useEffect(() => {
        if (!pages || pages.length === 0 || !selectedPage) {
            setPreviousPage(null);
            setNextPage(null);
        } else {
            setPreviousPage(Page.getPreviousPage(selectedPage, pages));
            setNextPage(Page.getNextPage(selectedPage, pages));
        }
    }, [pages, selectedPage]);

    const changeSelectedPageHandler: MouseEventHandler<HTMLButtonElement> = useCallback((e) => {
        const action = e.currentTarget.value as PlaybackControlsEnum;
        switch (action) {
            case PlaybackControlsEnum.firstPage:
                setSelectedPage(Page.getFirstPage(pages));
                break;
            case PlaybackControlsEnum.previousPage:
                if (previousPage) {
                    setSelectedPage(previousPage);
                }
                break;
            case PlaybackControlsEnum.nextPage:
                if (nextPage) {
                    setSelectedPage(nextPage);
                }
                break;
            case PlaybackControlsEnum.lastPage:
                setSelectedPage(Page.getLastPage(pages));
                break;
            default:
                break;
        }
    }, [setSelectedPage, pages, previousPage, nextPage]);

    const togglePlay = useCallback(() => {
        setIsPlaying(!isPlaying);
        // eslint-disable-next-line react-hooks/exhaustive-deps
    }, [setIsPlaying, isPlaying]);

<<<<<<< HEAD
    useEffect(() => {
        if (!pages || pages.length === 0 || !selectedPage)
            setPlayIsDisabled(true);
        else if (getNextPage(selectedPage, pages) === null)
            setPlayIsDisabled(true);
        else
            setPlayIsDisabled(false);
    }, [pages, selectedPage]);

    const togglePlay = () => { setIsPlaying(!isPlaying); };
=======
>>>>>>> b8836436
    return (
        <div className="playback-controls">
            <ButtonGroup aria-label="Playback Controls" title="Playback Controls" className={className}>
                <OverlayTrigger
                    placement="bottom"
                    overlay={<Tooltip id={`tooltip-top`}>
                        {DefinedKeyboardActions.firstPage.instructionalString}
                    </Tooltip>}
                >
                    <Button variant="secondary" title="First page"
                        value={PlaybackControlsEnum.firstPage}
                        onClick={changeSelectedPageHandler}
                        disabled={!previousPage}
                        ref={firstPageRef}
                    >
                        <FaFastBackward />
                    </Button>
                </OverlayTrigger>

                <OverlayTrigger
                    placement="bottom"
                    overlay={<Tooltip id={`tooltip-top`}>
                        {DefinedKeyboardActions.previousPage.instructionalString}
                    </Tooltip>}
                >
<<<<<<< HEAD
                    <FaBackward />
                </Button>
                <Button variant="secondary" onClick={togglePlay} title="Play or pause" disabled={playIsDisabled}>
                    {isPlaying ? <FaPause /> : <FaPlay />}
                </Button>
                <Button variant="secondary" title="Next page"
                    value={selectedPage ? selectedPage.order + 1 : +1}
                    onClick={changeSelectedPageHandler}
                    disabled={selectedPage?.order === hightestPageOrder()}
=======
                    <Button variant="secondary" title="Previous page"
                        value={PlaybackControlsEnum.previousPage}
                        onClick={changeSelectedPageHandler}
                        disabled={!previousPage}
                        ref={previousPageRef}
                    >
                        <FaStepBackward />
                    </Button>
                </OverlayTrigger>

                <OverlayTrigger
                    placement="bottom"
                    overlay={<Tooltip id={`tooltip-top`}>
                        {isPlaying ?
                            DefinedKeyboardActions.playPause.instructionalStringToggleOff
                            : DefinedKeyboardActions.playPause.instructionalStringToggleOn
                        }
                    </Tooltip>}
>>>>>>> b8836436
                >
                    <Button variant="secondary" onClick={togglePlay}
                        title="Play or pause" disabled={!nextPage} ref={playPauseRef}
                    >
                        {isPlaying ? <FaPause /> : <FaPlay />}
                    </Button>
                </OverlayTrigger>

                <OverlayTrigger
                    placement="bottom"
                    overlay={<Tooltip id={`tooltip-top`}>
                        {DefinedKeyboardActions.nextPage.instructionalString}
                    </Tooltip>}
                >
                    <Button variant="secondary" title="Next page"
                        value={PlaybackControlsEnum.nextPage}
                        onClick={changeSelectedPageHandler}
                        disabled={!nextPage}
                        ref={nextPageRef}
                    >
                        <FaStepForward />
                    </Button>
                </OverlayTrigger>

                <OverlayTrigger
                    placement="bottom"
                    overlay={<Tooltip id={`tooltip-top`}>
                        {DefinedKeyboardActions.lastPage.instructionalString}
                    </Tooltip>}
                >
                    <Button variant="secondary" title="Last page"
                        value={PlaybackControlsEnum.lastPage}
                        onClick={changeSelectedPageHandler}
                        disabled={!nextPage}
                        ref={lastPageRef}
                    >
                        <FaFastForward />
                    </Button>
                </OverlayTrigger>
            </ButtonGroup>
        </div>
    );
}

export default PlaybackControls;<|MERGE_RESOLUTION|>--- conflicted
+++ resolved
@@ -1,19 +1,11 @@
 import React, { MouseEventHandler, useCallback, useEffect } from "react";
-<<<<<<< HEAD
-import { ButtonGroup, Button } from "react-bootstrap";
-import { FaFastBackward, FaBackward, FaPause, FaPlay, FaForward, FaFastForward } from "react-icons/fa";
-=======
 import { ButtonGroup, Button, OverlayTrigger, Tooltip } from "react-bootstrap";
 import { FaFastBackward, FaPause, FaPlay, FaFastForward, FaStepBackward, FaStepForward } from "react-icons/fa";
 import { DefinedKeyboardActions } from "@/KeyboardListeners";
->>>>>>> b8836436
 import { useSelectedPage } from "../../context/SelectedPageContext";
 import { useIsPlaying } from "../../context/IsPlayingContext";
 import { topBarComponentProps } from "@/global/Interfaces";
 import { usePageStore } from "@/stores/page/usePageStore";
-<<<<<<< HEAD
-import { getNextPage } from "../page/PageUtils";
-=======
 import { useKeyboardActionsStore } from "@/stores/keyboardShortcutButtons/useKeyboardActionsStore";
 import { Page } from "../../global/classes/Page";
 
@@ -23,19 +15,14 @@
     nextPage = "nextPage",
     lastPage = "lastPage",
 }
->>>>>>> b8836436
 
 function PlaybackControls({ className }: topBarComponentProps) {
     const { selectedPage, setSelectedPage } = useSelectedPage()!;
     const { pages } = usePageStore()!;
     const { isPlaying, setIsPlaying } = useIsPlaying()!;
-<<<<<<< HEAD
-    const [playIsDisabled, setPlayIsDisabled] = React.useState(false);
-=======
     const [previousPage, setPreviousPage] = React.useState<Page | null>(null);
     const [nextPage, setNextPage] = React.useState<Page | null>(null);
     const { registerKeyboardAction } = useKeyboardActionsStore();
->>>>>>> b8836436
 
     const firstPageRef = React.useRef<HTMLButtonElement>(null);
     const previousPageRef = React.useRef<HTMLButtonElement>(null);
@@ -111,19 +98,6 @@
         // eslint-disable-next-line react-hooks/exhaustive-deps
     }, [setIsPlaying, isPlaying]);
 
-<<<<<<< HEAD
-    useEffect(() => {
-        if (!pages || pages.length === 0 || !selectedPage)
-            setPlayIsDisabled(true);
-        else if (getNextPage(selectedPage, pages) === null)
-            setPlayIsDisabled(true);
-        else
-            setPlayIsDisabled(false);
-    }, [pages, selectedPage]);
-
-    const togglePlay = () => { setIsPlaying(!isPlaying); };
-=======
->>>>>>> b8836436
     return (
         <div className="playback-controls">
             <ButtonGroup aria-label="Playback Controls" title="Playback Controls" className={className}>
@@ -149,17 +123,6 @@
                         {DefinedKeyboardActions.previousPage.instructionalString}
                     </Tooltip>}
                 >
-<<<<<<< HEAD
-                    <FaBackward />
-                </Button>
-                <Button variant="secondary" onClick={togglePlay} title="Play or pause" disabled={playIsDisabled}>
-                    {isPlaying ? <FaPause /> : <FaPlay />}
-                </Button>
-                <Button variant="secondary" title="Next page"
-                    value={selectedPage ? selectedPage.order + 1 : +1}
-                    onClick={changeSelectedPageHandler}
-                    disabled={selectedPage?.order === hightestPageOrder()}
-=======
                     <Button variant="secondary" title="Previous page"
                         value={PlaybackControlsEnum.previousPage}
                         onClick={changeSelectedPageHandler}
@@ -178,7 +141,6 @@
                             : DefinedKeyboardActions.playPause.instructionalStringToggleOn
                         }
                     </Tooltip>}
->>>>>>> b8836436
                 >
                     <Button variant="secondary" onClick={togglePlay}
                         title="Play or pause" disabled={!nextPage} ref={playPauseRef}
