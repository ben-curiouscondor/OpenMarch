--- conflicted
+++ resolved
@@ -1,11 +1,6 @@
 import { render, fireEvent, act, renderHook, within, Matcher, MatcherOptions, ByRoleMatcher, ByRoleOptions } from "@testing-library/react";
 import PageList from "../PageList";
-<<<<<<< HEAD
-import * as api from '@/api/api';
-import { mockPages } from "./mocks";
-=======
 import { mockPages } from "@/__mocks__/globalMocks";
->>>>>>> b8836436
 import { usePageStore } from "@/stores/page/usePageStore";
 import { Page } from "@/global/classes/Page";
 
