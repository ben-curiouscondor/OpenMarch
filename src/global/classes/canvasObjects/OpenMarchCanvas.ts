--- conflicted
+++ resolved
@@ -108,10 +108,11 @@
         else
             this.currentPage = new Page({
                 id: -1,
-                id_for_html: "page_-1",
                 name: "Default",
                 order: -1,
                 counts: 16,
+                nextPageId: null,
+                previousPageId: null,
             });
 
         // Set canvas size
@@ -195,32 +196,21 @@
     }) => {
         // Get the canvas marchers on the canvas
         const canvasMarchersMap = new Map<number, CanvasMarcher>(
-            this.getCanvasMarchers().map((m) => [m.marcherObj.id, m])
+            this.getCanvasMarchers().map((m) => [m.marcherObj.id, m]),
         );
         const allMarchersMap = new Map<number, Marcher>(
-            allMarchers.map((m) => [m.id, m])
-        );
-
-<<<<<<< HEAD
-        currentMarcherPages.forEach((marcherPage) => {
-            const curCanvasMarcher = curCanvasMarchers.find(
-                (canvasMarcher) =>
-                    canvasMarcher.marcherObj.id === marcherPage.marcher_id,
+            allMarchers.map((m) => [m.id, m]),
+        );
+
+        for (const marcherPage of currentMarcherPages) {
+            const curCanvasMarcher = canvasMarchersMap.get(
+                marcherPage.marcher_id,
             );
             // Marcher does not exist on the Canvas, create a new one
             if (!curCanvasMarcher) {
                 const curMarcher = allMarchers.find(
                     (marcher) => marcher.id === marcherPage.marcher_id,
                 );
-=======
-        for (const marcherPage of currentMarcherPages) {
-            const curCanvasMarcher = canvasMarchersMap.get(
-                marcherPage.marcher_id
-            );
-            // Marcher does not exist on the Canvas, create a new one
-            if (!curCanvasMarcher) {
-                const curMarcher = allMarchersMap.get(marcherPage.marcher_id);
->>>>>>> 802bc931
                 if (!curMarcher) {
                     console.error(
                         "Marcher object not found in the store for given MarcherPage  - renderMarchers: Canvas.tsx",
@@ -240,7 +230,7 @@
         }
 
         const marcherPageMarcherIds: Set<number> = new Set(
-            currentMarcherPages.map((marcherPage) => marcherPage.marcher_id)
+            currentMarcherPages.map((marcherPage) => marcherPage.marcher_id),
         );
 
         // Check for any canvas marchers that are no longer in the current marcher pages
